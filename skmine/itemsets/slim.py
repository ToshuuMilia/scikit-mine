--- conflicted
+++ resolved
@@ -30,7 +30,6 @@
     """ assert itemset are sorted in Standard Cover Order
     D must be a pandas DataFrame containing boolean values
     """
-<<<<<<< HEAD
     covers = list()
     mat = D.values
 
@@ -38,13 +37,13 @@
 
     for iset in _itemsets:
         parents = (v for k, v in zip(_itemsets, covers) if not set(iset).isdisjoint(k))
-        rows_left = reduce(RoaringBitmap.union, parents, RoaringBitmap())
+        rows_left = reduce(Bitmap.union, parents, Bitmap())
         rows_left.flip_range(0, len(D))
         _mat = mat[rows_left][:, iset]
         bools = _mat.all(axis=1)
         rows_where = np.where(bools)[0]
         rows_where += rows_left.min()  # pad indexes
-        covers.append(RoaringBitmap(rows_where))
+        covers.append(Bitmap(rows_where))
 
     return pd.Series(covers, index=itemsets)
 
@@ -64,24 +63,6 @@
         if len(stack) >= len(cand):
             break
     return cov
-=======
-    stacks = dict()
-    for iset in itemsets:
-        mask = Bitmap()
-        for key in stacks:
-            if not iset.isdisjoint(key):
-                mask |= stacks[key]
-        mask.flip_range(0, len(D))  # reverse the index
-        _D = D.iloc[mask]
-        bools = _D[iset]
-        bools = bools.all(axis=1)
-        #where = np.where(bools)[0]
-        where = bools[bools].index
-        rb = Bitmap(where)
-        stacks[iset] = rb
-
-    return pd.Series(stacks)
->>>>>>> 2607e3db
 
 
 def generate_candidates(codetable, stack=None):
@@ -339,9 +320,9 @@
         prevs_subsets = prevs[prevs.index.map(lambda e: not e.isdisjoint(candidate))]
 
         # get original support from standard_codetable
-        cand_usage = reduce(RoaringBitmap.intersection, self._standard_codetable.loc[candidate])
+        cand_usage = reduce(Bitmap.intersection, self._standard_codetable.loc[candidate])
         # remove union of all non disjoint itemsets before it to get real usage
-        cand_usage -= reduce(RoaringBitmap.union, prevs_subsets.values, RoaringBitmap())
+        cand_usage -= reduce(Bitmap.union, prevs_subsets.values, Bitmap())
 
         to_edit = self._codetable.iloc[cand_pos:]  # we only edit elements from cand_pos to the end
         decrease = to_edit[to_edit.index.map(lambda e: not e.isdisjoint(candidate))]
