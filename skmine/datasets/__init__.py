"""
The :mod:`skmine.datasets` module includes utilities to load datasets,
including methods to load and fetch popular reference datasets.
"""
from functools import partial
from ._samples_generator import make_transactions
<<<<<<< HEAD
=======
from ._instacart import fetch_instacart
>>>>>>> 1d562a12

from ._base import get_data_home<|MERGE_RESOLUTION|>--- conflicted
+++ resolved
@@ -4,9 +4,6 @@
 """
 from functools import partial
 from ._samples_generator import make_transactions
-<<<<<<< HEAD
-=======
 from ._instacart import fetch_instacart
->>>>>>> 1d562a12
 
 from ._base import get_data_home