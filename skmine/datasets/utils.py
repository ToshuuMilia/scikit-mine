--- conflicted
+++ resolved
@@ -5,10 +5,6 @@
 from itertools import chain
 
 
-<<<<<<< HEAD
-def describe_itemsets(D):
-    """
-=======
 def describe_transactions(D):
     """Give some high level properties on transactions
 
@@ -19,20 +15,11 @@
     Density                     float in [0, 1]
     ========================    ===============
 
->>>>>>> 1d562a12
     Parameters
     ----------
     D: pd.Series
         A transactional dataset
 
-<<<<<<< HEAD
-    Example
-    -------
-    >>> from skmine.datasets.fimi import fetch_connect
-    >>> from skmine.datasets.utils import describe_itemsets
-    >>> describe_itemsets(fetch_connect())
-    {'n_items': 75, 'avg_transaction_size': 37.0, 'n_transactions': 3196}
-=======
     Notes
     -----
         .. math:: density = { avg\_transaction\_size \over n\_items }
@@ -43,20 +30,13 @@
     >>> from skmine.datasets.utils import describe_transactions
     >>> describe_transactions(fetch_connect())
     {'n_items': 75, 'avg_transaction_size': 37.0, 'n_transactions': 3196, 'density': 0.4933}
->>>>>>> 1d562a12
     """
     avg_transaction_size = D.map(len).mean()
     n_transactions = D.shape[0]
     n_items = len(set(chain(*D)))
     return dict(
-<<<<<<< HEAD
-        n_items=len(set(chain(*D))),
-        avg_transaction_size=D.map(len).mean(),
-        n_transactions=D.shape[0]
-=======
         n_items=n_items,
         avg_transaction_size=avg_transaction_size,
         n_transactions=n_transactions,
         density=avg_transaction_size / n_items,
->>>>>>> 1d562a12
     )